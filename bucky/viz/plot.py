import argparse
import glob
import logging
import os
import pickle
import sys

import matplotlib # isort:skip
matplotlib.rc("axes.formatter", useoffset=False) # isort:skip
import matplotlib.pyplot as plt # isort:skip
from matplotlib.ticker import StrMethodFormatter # isort:skip
import networkx as nx
import numpy as np
import pandas as pd
import scipy.stats
from tqdm import tqdm

from ..util.read_config import bucky_cfg
from ..util.get_historical_data import get_historical_data
from ..util.readable_col_names import readable_col_names
from .geoid import read_geoid_from_graph, read_lookup

plt.style.use("ggplot")

parser = argparse.ArgumentParser(description="Bucky model plotting tools")

# Location of processed data
parser.add_argument(
    "-i",
    "--input_dir",
    default=max(
        glob.glob(os.path.join(bucky_cfg["output_dir"], "*/")),
        key=os.path.getctime,
        default="Most recently created folder in output_dir",
    ),
    type=str,
    help="Directory location of aggregated data",
)

# Output directory
parser.add_argument(
    "-o",
    "--output",
    default=None,
    type=str,
    help="Output directory for plots. Defaults to input_dir/plots/",
)

# Graph file used for this run. Defaults to most recently created
parser.add_argument(
    "-g",
    "--graph_file",
    default=None,
    type=str,
    help="Graph file used during model. Defaults to most recently created graph",
)

# Aggregation levels, e.g. state, county, etc.
parser.add_argument(
    "-l",
    "--levels",
    default=["adm0", "adm1"],
    nargs="+",
    type=str,
    help="Requested plot levels",
)

# Columns for plot, historical data
default_plot_cols = ["daily_cases_reported", "daily_deaths"]

parser.add_argument(
    "--plot_columns",
    default=default_plot_cols,
    nargs="+",
    type=str,
    help="Columns to plot",
)

# Can pass in a lookup table to use in place of graph
parser.add_argument(
    "--lookup", default=None, type=str, help="Lookup table for geographic mapping info",
)

# Pass in the minimum number of historical data points to plot
parser.add_argument(
    "--min_hist",
    default=0,
    type=int,
    help="Minimum number of historical data points to plot.")

# Pass in a specific historical start date and historical file
parser.add_argument(
    "--hist_start",
    default=None,
    type=str,
    help="Start date of historical data. If not passed in, will align with start date of simulation",
)

# Optional flags
parser.add_argument(
    "--adm1_name", default=None, type=str, help="Admin1 to make admin2-level plots for",
)

parser.add_argument(
    "--end_date",
    default=None,
    type=str,
    help="Data will not be plotted past this point",
)

parser.add_argument(
    "-v", "--verbose", action="store_true", help="Print extra information"
)

parser.add_argument(
    "-hist",
    "--hist",
    action="store_true",
    help="Plot historical data in addition to simulation data",
)

parser.add_argument(
    "--hist_file",
    type=str,
    default=None,
    help="Path to historical data file. If None, uses either CSSE or Covid Tracking data depending on columns requested.",
)

parser.add_argument(
    "-q",
    "--quantiles",
    nargs="+",
    type=float,
    default=None,
    help="Specify the quantiles to plot. Defaults to all quantiles present in data.",
)

# Size of window in days
parser.add_argument(
    "-w",
    "--window_size",
    default=7,
    type=int,
    help="Size of window (in days) to apply to historical data",
)

def interval(mean, sem, conf, N):
    z = scipy.stats.t.ppf((1 + conf) / 2.0, N - 1)
    return (mean - sem * z).clip(lower=0.0), mean + sem * z


def plot(
    output_dir,
    lookup_df,
    key,
    sim_data,
    hist_data,
    plot_columns,
    quantiles,
):
    """Given a dataframe and a key, creates plots with requested columns.

    For example, a DataFrame with state-level data would create a plot for
    each unique state. Simulation data is plotted as a line with shaded
    confidence intervals. Historical data is added as scatter points if
    requested. 

    Parameters
    ----------
    output_dir : string
        Location to place created plots.
    lookup_df : Pandas DataFrame
        Dataframe containing information relating different geographic
        areas
    key : string
        Key to use to relate simulation data and geographic areas. Must
        appear in lookup and simulation data (and historical data if 
        applicable)
    sim_data : Pandas DataFrame
        Simulation data to plot
    hist_data : Pandas DataFrame
        Historical data to add to plot
    plot_columns : list of strings
        Columns to plot
    quantiles : list of floats (or None)
        List of quantiles to plot. If None, will plot all available 
        quantiles in data.
    """

    # If quantiles were not specified, get all quantiles present in data
    if quantiles is None:
        quantiles = sim_data["q"].unique()

    # Get number of quantiles
    num_intervals = len(quantiles)

    # make sure they're sorted
    quantiles.sort()

    # Drop lookup nans
    lookup_df = lookup_df.dropna()

    # Make one plot for each area
    # For state plots, one plot per state
    # For counties, one plot per county
    unique_sim_areas = sim_data[key].unique()
    unique_lookup_areas = lookup_df[key].unique()

    # Some lookups have a subset. Use whichever set of areas is smaller
    if len(unique_sim_areas) < len(unique_lookup_areas):
        unique_areas = unique_sim_areas
    else:
        unique_areas = unique_lookup_areas

    for area in tqdm(unique_areas, total=len(unique_areas)):

        # Get name
        name = lookup_df.loc[lookup_df[key] == area][key + "_name"].values[0]

        # If admin2-level, get admin1-level as well
        # TODO change to function call with descriptive name
        if key == "adm2":

            admin1_name = lookup_df.loc[lookup_df[key] == area]["adm1_name"].values[0]
            name = admin1_name + " : " + name

        # Get data for this area
        area_data = sim_data.loc[sim_data[key] == area]
        area_data = area_data.assign(date=pd.to_datetime(area_data["date"]))

        # Initialize figure
        fig, axs = plt.subplots(
            2,
            sharex=True,
            gridspec_kw={"hspace": 0.1, "height_ratios": [2, 1]},
            figsize=(15, 7),
        )
        fig.suptitle(name.upper())

        for i, col in enumerate(plot_columns):

            # Set index
            area_data.set_index(["date", "q"], inplace=True)

            # Middle is median
            median_data = area_data.xs(quantiles[int(num_intervals / 2)], level=1)[col]
            dates = median_data.index.values

            # Plot median and outer quantiles
            median_data.plot(
                linewidth=1.5,
                color="k",
                alpha=0.75,
                label=readable_col_names[col],
                ax=axs[i],
            )

            # Iterate over pairs of quantiles
            num_quantiles = len(quantiles)

            # Scale opacity
            alpha = 1.0 / (num_quantiles // 2)
            for q in range(num_quantiles // 2):

                lower_q = quantiles[q]
                upper_q = quantiles[num_quantiles - 1 - q]

                lower_data = area_data.xs(lower_q, level=1)[col]
                upper_data = area_data.xs(upper_q, level=1)[col]

                axs[i].fill_between(
                    dates,
                    lower_data,
                    upper_data,
                    linewidth=0,
                    alpha=alpha,
                    color="b",
                    interpolate=True,
                )

            # axs[i].set_ylim([.8*oq_lower.min(), 1.2*oq_upper.max()])
            area_data.reset_index(inplace=True)

            # Plot historical data which is already at the correct level
            if hist_data is not None and i <= (len(plot_columns) - 1):

                actuals = hist_data.loc[hist_data[key] == area]
                if not actuals.empty and plot_columns[i] in hist_data.columns:

                    actuals = actuals.assign(date=pd.to_datetime(actuals["date"]))
                    # actuals.set_index('date', inplace=True)
                    hist_label = "Historical " + readable_col_names[plot_columns[i]]
                    actuals.plot(
                        x="date", y=plot_columns[i], ax=axs[i], color="r", marker="o", ls="", label=hist_label
                    )

                    # Set xlim
                    axs[i].set_xlim(actuals["date"].min(), dates.max())
                    # axs[i].scatter(actual_dates[ind:], actual_vals[ind:], label='Historical data', color='b')
                else:
                    
                    print(plot_columns[i])
                    logging.warning("Historical data missing for area: " + name)

            axs[i].grid(True)
            axs[i].legend()
            axs[i].set_ylabel("Count")
            #axs[i].yaxis.set_major_formatter(StrMethodFormatter('{x:,.0f}'))

        plot_filename = os.path.join(
            output_dir, readable_col_names[plot_columns[0]] + "_" + name + ".png"
        )
        plot_filename = plot_filename.replace(" : ", "_")
        plot_filename = plot_filename.replace(" ", "")
        area_data.to_csv(plot_filename.replace(".png", ".csv"))
        plt.savefig(plot_filename)
        plt.close()


def make_plots(
    adm_levels,
    input_dir,
    output_dir,
    lookup,
    plot_hist,
    plot_columns,
    quantiles,
    window_size,
    end_date,
    hist_file,
    min_hist_points,
    admin1=None,
    hist_start=None,
):
    """Wrapper function around plot. Creates plots, aggregating data 
    if necessary.

    Parameters
    ----------
    adm_levels : list of strings
        List of ADM levels to make plots for
    input_dir : string
        Location of simulation data
    output_dir : string
        Parent directory to place created plots. 
    lookup : Pandas DataFrame
        Lookup table for geographic mapping information
    plot_hist : boolean
        If true, will plot historical data
    plot_columns : list of strings
        List of columns to plot from data
    quantiles : list of floats (or None)
        List of quantiles to plot. If None, will plot all available 
        quantiles in data.
    window_size : int
        Size of window (in days) to apply to historical data
    end_date : string, formatted as YYYY-MM-DD
<<<<<<< HEAD
        Plot data until this date
=======
        Plot data until this date. If None, uses last date in simulation
>>>>>>> 9886cafe
    hist_file : string
        Path to historical data file. If None, uses either CSSE or
        Covid Tracking data depending on columns requested.
    min_hist_points : int
        Minimum number of historical data points to plot.
    admin1 : list of strings, or None
        List of admin1 values to make plots for. If None, a plot will be
        created for every unique admin1 values. Otherwise, plots are only
        made for those requested.
    hist_start : string, formatted as YYYY-MM-DD
        Plot historical data from this point. If None, aligns with
        simulation start date
    """

    # Loop over requested levels
    for level in adm_levels:

        filename = level + "_quantiles.csv"

        # Read the requested file from the input dir
        data = pd.read_csv(os.path.join(input_dir, filename))
        data = data.assign(date=pd.to_datetime(data["date"]))

        # Get dates for data
        start_date = data["date"].min()
        if end_date is not None:
            end_date = pd.to_datetime(end_date)
        else:
            end_date = data["date"].max()

        # Drop data not within range
        data = data.loc[(data["date"] < end_date) & (data["date"] > start_date)]

        # Determine if sub-folder is necessary (state or county-level)
        plot_dir = output_dir
        if level == "adm2" or level == "adm1":

            plot_dir = os.path.join(plot_dir, level.upper())

            # create directory
            if not os.path.exists(plot_dir):
                os.makedirs(plot_dir)

        # For admin2 only: if a admin1 name was passed in, only keep data within that admin1
        if level == "adm2" and admin1 is not None:

            admin2_vals = lookup_df.loc[lookup_df["adm1_name"] == admin1][
                "adm2"
            ].unique()
            data = data.loc[data["adm2"].isin(admin2_vals)]

        # Read historical data if needed
        hist_data = None
        if plot_hist:

            # Get historical data for requested columns
            hist_data = get_historical_data(plot_columns, level, lookup_df, window_size, hist_file)
            
            # Check if historical data was not successfully fetched
            if hist_data is None:
                logging.warning("No historical data could be found for: " + str(hist_columns))
                
            else:
                hist_data.reset_index(inplace=True)

                # Drop data not within requested time range
                hist_data = hist_data.assign(
                    date=pd.to_datetime(hist_data["date"])
                )

                if hist_start is not None:
                    start_date = hist_start

                # Check that there are the minimum number of points
                last_hist_date = hist_data["date"].max()
                num_points = (last_hist_date - pd.to_datetime(start_date)).days

                # Shift start date if necessary
                if num_points < min_hist_points:
                    start_date = last_hist_date - pd.Timedelta(str(min_hist_points) + ' days')

                hist_data = hist_data.loc[
                    (hist_data["date"] < end_date)
                    & (hist_data["date"] > start_date)
                ]
        plot(
            output_dir=plot_dir,
            lookup_df=lookup_df,
            key=level,
            sim_data=data,
            hist_data=hist_data,
            plot_columns=plot_columns,
            quantiles=quantiles,
        )


if __name__ == "__main__":

    # Logging
    logging.basicConfig(
        level=logging.INFO,
        stream=sys.stdout,
        format="%(asctime)s - %(levelname)s - %(filename)s:%(funcName)s:%(lineno)d - %(message)s",
    )

    # Parse CLI args
    args = parser.parse_args()
    logging.info(args)

    # Parse arguments
    input_dir = args.input_dir

    output_dir = args.output

    if output_dir is None:
        output_dir = os.path.join(input_dir, "plots")

    # Make sure output directory exists
    if not os.path.exists(output_dir):
        os.makedirs(output_dir)

    # aggregation levels
    levels = args.levels

    # Columns for plotting
    plot_cols = args.plot_columns

    if args.lookup is not None:
        lookup_df = read_lookup(args.lookup)
    else:
        lookup_df = read_geoid_from_graph(args.graph_file)

    # Historical data start
    hist_start = args.hist_start

    # Parse optional flags
    window = args.window_size
    plot_historical = args.hist
    verbose = args.verbose
    end_date = args.end_date
    quantiles = args.quantiles
    hist_file = args.hist_file
    min_hist = args.min_hist

    # If a historical file was passed in, make sure hist is also true
    if hist_file is not None:
        plot_historical = True

    # Plot
    make_plots(
        levels,
        input_dir,
        output_dir,
        lookup_df,
        plot_historical,
        plot_cols,
        quantiles,
        window,
        end_date,
        hist_file,
        min_hist,
        args.adm1_name,
        hist_start
    )<|MERGE_RESOLUTION|>--- conflicted
+++ resolved
@@ -355,11 +355,7 @@
     window_size : int
         Size of window (in days) to apply to historical data
     end_date : string, formatted as YYYY-MM-DD
-<<<<<<< HEAD
-        Plot data until this date
-=======
         Plot data until this date. If None, uses last date in simulation
->>>>>>> 9886cafe
     hist_file : string
         Path to historical data file. If None, uses either CSSE or
         Covid Tracking data depending on columns requested.
