import argparse
import glob
import logging
import os
import sys
from datetime import timedelta

import geopandas as gpd
import matplotlib.pyplot as plt
import numpy as np
import pandas as pd

# from matplotlib.ticker import LogFormatter, ScalarFormatter
from tqdm import tqdm

from ..util.read_config import bucky_cfg
from ..util.readable_col_names import readable_col_names
from ..util.util import remove_chars
from .geoid import read_geoid_from_graph, read_lookup

parser = argparse.ArgumentParser(description="Bucky model mapping tools")

# Location of processed data
parser.add_argument(
    "-i",
    "--input_dir",
    default=max(
        glob.glob(os.path.join(bucky_cfg["output_dir"], "*/")),
        key=os.path.getctime,
        default="Most recently created folder in output_dir",
    ),
    type=str,
    help="Directory location of processed simulation data",
)

# Output directory
parser.add_argument(
    "-o",
    "--output",
    default=None,
    type=str,
    help="Output directory for maps. Defaults to input_dir/maps/",
)

# Graph file used for this run. Defaults to most recently created
parser.add_argument(
    "-g",
    "--graph_file",
    default=None,
    type=str,
    help="Graph file used during model",
)

# Data columns
default_plot_cols = ["daily_cases_reported", "daily_deaths"]
parser.add_argument(
    "--columns",
    default=default_plot_cols,
    nargs="+",
    type=str,
    help="Data columns to plot. Maps are created separately for each requested column",
)

# Use mean or median values (median default)
parser.add_argument(
    "--mean",
    action="store_true",
    help="Use mean value instead of median value for map",
)

# Use log or linear (log default)
parser.add_argument(
    "--linear",
    action="store_true",
    help="Use linear scaling for values instead of log",
)

# Frequency of maps (default weekly)
parser.add_argument(
    "-f",
    "--freq",
    default="weekly",
    choices=["daily", "weekly", "monthly"],
    help="Frequency at which to create maps",
)

# Optionally pass in specific dates (takes priority over frequency)
parser.add_argument("-d", "--dates", default=None, type=str, nargs="+", help="Specific dates to map")

# Create country-level plot
parser.add_argument("--adm0", action="store_true", help="Create adm0-level plot ")

# Create plots for every admin1
parser.add_argument(
    "--all_adm1",
    action="store_true",
    help="Create adm1-level plot for every available adm1-level area",
)

# Specify admin1
parser.add_argument(
    "--adm1",
    default=None,
    type=str,
    nargs="+",
    help="Create adm1-level plot for the requested adm1 name",
)

# Shape file information
parser.add_argument(
    "--adm1_shape",
    default=os.path.join(bucky_cfg["data_dir"], "shapefiles/tl_2019_us_state.shp"),
    type=str,
    help="Location of admin1 shapefile",
)
parser.add_argument(
    "--adm2_shape",
    default=os.path.join(bucky_cfg["data_dir"], "shapefiles/tl_2019_us_county.shp"),
    type=str,
    help="Location of admin2 shapefile",
)

# Shape file information
parser.add_argument(
    "--adm1_col",
    default="STATEFP",
    type=str,
    help="Shapefile adm1 column name",
)

parser.add_argument(
    "--adm2_col",
    default="GEOID",
    type=str,
    help="Shapefile adm2 column name",
)

# Can pass in a lookup table to use in place of graph
parser.add_argument(
    "--lookup",
    default=None,
    type=str,
    help="Lookup table for geographic mapping info",
)

# Colormap
default_cmap = "Reds"
parser.add_argument(
    "-c",
    "--cmap",
    default=default_cmap,
    type=str,
    help="Colormap to use. Must be a valid matplotlib colormap.",
)


def get_dates(df, frequency="weekly"):
    """Given a DataFrame of simulation data, this method returns dates
    based on the requested frequency.


    Parameters
    ----------
    df : Pandas DataFrame
        Dataframe of simulation data
    frequency : {'daily', 'monthly', 'weekly' (default)}
        Frequency of selected dates

    Returns
    -------
    date_list : list of strings
        List of dates

    """
    if frequency == "daily":
        interval = 1

    elif frequency == "monthly":
        interval = 28

    else:
        interval = 7

    # Get dates from dateframe
    dates = df["date"]

    # cast to datetime objects
    dates = pd.to_datetime(dates)

    # Create list of dates
    date_list = []

    # Get start date of simulation
    start = dates.min()
    date_list.append(start)

    # Iterate by interval until end is reached
    next_date = start
    while next_date < dates.max():
        next_date = next_date + timedelta(days=interval)

        if next_date <= dates.max():
            date_list.append(next_date)

    return date_list


def get_map_data(data_dir, adm_level, use_mean=False):
    """Reads requested simulation data.

    Maps are created using one level down from the requested map level.
    For example, a national map is created using state-level data.

    Parameters
    ----------
    data_dir : string
        Location of preprocessed simulation data
    adm_level : {'adm0', adm1'}
        Admin level of requested map
    use_mean : boolean
        If true, uses mean data. Otherwise, uses median quantile

    Returns
    -------
    df : Pandas DataFrame
        Requested preprocessed simulation data

    """
    # Determine filename
    file_prefix = "adm1" if adm_level == "adm0" else "adm2"

    if use_mean:

        # Read file
        filename = os.path.join(input_dir, file_prefix + "_mean_std.csv")
        df = pd.read_csv(filename)

        # Keep mean only
        df = df.loc[df["stat"] == "mean"]

    else:

        # Read file
        filename = os.path.join(input_dir, file_prefix + "_quantiles.csv")
        df = pd.read_csv(filename)

        # Keep median
        df = df.loc[df["quantile"] == 0.5]

    return df


def make_map(
    shape_df,
    df,
    dates,
    adm_key,
    cols,
    output_dir,
    title_prefix=None,
    log_scale=True,
    colormap="Reds",
    outline_df=None,
):
    """Creates a map for each date and column.

    Parameters
    ----------
    shape_df : Geopandas GeoDataFrame
        Shapefile information at the required admin level
    df : Pandas DataFrame
        Simulation data to plot
    dates : list of strings
        List of dates to make maps for
    cols : list of strings
        List of columns to make maps for
    output_dir : string
        Directory to place created maps
    title_prefix : string or None
        String to add to map prefix
    log_scale : boolean
        If true, uses log scaling
    colormap : string (default: 'Reds')
        Colormap to use; must be a valid Matplotlib colormap
    outline_df : Geopandas GeoDataFrame or None
        Shapefile for outline
    """

    # Maps are joined one level down from the map-level
    # National maps color by state, state maps color by county
    join_key = "adm2" if adm_key == "adm1" else "adm1"

    # For colorbar scaling
    data_ranges = []

    # If log, use a different colormap and scale columns
    if log_scale:
        # formatter = LogFormatter(10, labelOnlyBase=False)

        # Log scale columns and save
        for col in cols:

            col_name = "log_" + col
            df = pd.concat([df, np.log10(1.0 + df[col]).rename(col_name)], axis=1)

            # Save min and max
            data_ranges.append([df[col_name].min(), df[col_name].max()])

    else:
        # formatter = ScalarFormatter()

        for col in cols:
            data_ranges.append([df[col].min(), df[col].max()])

    # Index by date
    df["date"] = pd.to_datetime(df["date"])
    df.set_index(["date", join_key], inplace=True)

    # Make maps for each requested data
    for date in dates:

        # Get data for this date and merge with shape data
        date_df = shape_df.merge(df.xs(date, level=0), on=join_key)

        for i, column in enumerate(cols):

            # Create title
            map_title = readable_col_names[column] + " " + str(date.date())

            if title_prefix is not None:
                map_title = title_prefix + " " + map_title
            val_range = data_ranges[i]

            # Determine column to plot
            if log_scale:
                column = "log_" + column

            # date_df = date_df.to_crs(epsg=2163)

            # Plot
            ax = date_df.plot(
                column=column,
                cmap=colormap,
                vmin=val_range[0],
                vmax=val_range[1],
                legend=True,
                legend_kwds={
                    "orientation": "horizontal",
                    "shrink": 0.8,
                    "aspect": 50,
                    "label": "Log10-scaled (10 ^ x)",
                },
                edgecolor="black",
                linewidth=0.1,
                figsize=(16, 9),
            )

            if outline_df is not None:
                outline_df.boundary.plot(ax=ax, edgecolor="black", linewidth=0.5)

            plt.title(map_title)
            plt.tight_layout()
            plt.axis("off")
            axes = plt.gca()
            axes.set_aspect("equal")

            # Create filename
            filename = os.path.join(output_dir, adm_key + "_" + map_title.replace(" ", "") + ".png")

            # print(filename)
            # plt.show()
            df.xs(date, level=0).to_csv(os.path.join(output_dir, adm_key + "_" + map_title.replace(" ", "") + ".csv"))
            plt.savefig(filename)
            plt.close()


def get_state_outline(adm2_data, adm1_data):
    """Given admin2 shape data, finds matching admin1 shape data in order
    to get the admin1 outline.

    Parameters
    ----------
    adm2_data : Geopandas GeoDataFrame
        Admin2-level shape data

    adm1_data : Geopandas GeoDataFrame
        Admin1-level shape data

    Returns
    -------
    outline_df : Geopandas GeoDataFrame
        Admin1-level shape data that match values in admin2

    """
    adm1_vals = adm2_data["adm1"].unique()

    outline_df_full = adm1_data.loc[adm1_data["adm1"].isin(adm1_vals)]

    outline_df = gpd.overlay(adm2_data, outline_df_full, how="intersection")

    return outline_df


def make_adm1_maps(
    adm2_shape_df,
    adm1_shape_df,
    df,
    lookup_df,
    dates,
    cols,
    adm1_list,
    output_dir,
    log_scale=True,
    colormap="Reds",
    add_outline=False,
):
    """Creates adm1 maps.

    Parameters
    ----------
    adm2_shape_df : Geopandas GeoDataFrame
        Shapefile information at the admin2 level
    adm1_shape_df : Geopandas GeoDataFrame
        Shapefile information at the admin1 level
    df : Pandas DataFrame
        Simulation data to plot
    lookup_df : Pandas DataFrame
        Dataframe containing mapping between admin levels
    dates : list of strings
        List of dates to make maps for
    cols : list of strings
        List of columns to make maps for
    adm1_list : list of strings or None
        List of explicit admin1 names to create names for. If None, a map
        is made for each unique admin1 in the lookup table
    output_dir : string
        Directory to place created maps
    log_scale : boolean (default: True)
        If true, uses log scaling
    colormap : string, (default: 'Reds')
        Colormap to use; must be a valid Matplotlib colormap
    add_outline : boolean (default: False)
        Add a thicker outline to the map

    """
    # make subdir for adm1 maps
    map_dir = os.path.join(output_dir, "ADM1")

    # create directory
    if not os.path.exists(map_dir):
        os.makedirs(map_dir)

    # Optional dataframe with the state outline
    state_outline_df = None

    if adm1_list is None:

        # Get all adm1 names
        adm1_list = lookup_df["adm1_name"].unique()

    # Iterate over list and make a map for each
    for admin_area in tqdm(adm1_list, total=len(adm1_list)):

        # Find admin 2 values in this admin1
        admin1_code = lookup_df.loc[lookup_df["adm1_name"] == admin_area]["adm1"].unique()[0]
        admin2_vals = lookup_df.loc[lookup_df["adm1_name"] == admin_area]["adm2"].unique()

        area_data = df.loc[df["adm2"].isin(admin2_vals)]
        area_data = area_data.assign(adm1=admin1_code)

        # Only keep shape data that matches
        # area_shape = shape_df.loc[shape_df['adm1'] == admin1_code ]
        area_shape = adm2_shape_df.loc[adm2_shape_df["adm2"].isin(admin2_vals)]

        # If adding outline, get matching state shapes
        if add_outline:
            state_outline_df = get_state_outline(area_shape, adm1_shape_df)

        make_map(
            shape_df=area_shape,
            df=area_data,
            dates=dates,
            adm_key="adm1",
            cols=cols,
            output_dir=map_dir,
            title_prefix=admin_area,
            log_scale=log_scale,
            colormap=colormap,
            outline_df=state_outline_df,
        )


if __name__ == "__main__":

    # Parse CLI args
    args = parser.parse_args()

    # Check all required parameters are passed in depending on requested maps
    if args.adm0 and args.adm1_shape is None:

        logging.error("Error: ADM1 shapefiles are required for ADM0 maps.")
        sys.exit()

    if (args.adm1 or args.all_adm1) and args.adm2_shape is None:
        logging.error("Error: ADM2 shapefiles are required for ADM1 maps.")
        sys.exit()

    # Parse other arguments
    input_dir = args.input_dir

    output_dir = args.output
    if output_dir is None:
        output_dir = os.path.join(input_dir, "maps")

    # Make sure output directory exists
    if not os.path.exists(output_dir):
        os.makedirs(output_dir)

    # Get colormap
    cmap = args.cmap

    # Make sure its a valid matplotlib colormap
    if cmap != default_cmap:

        if cmap not in plt.colormaps():

<<<<<<< HEAD
            print("Error: " + cmap + " is not a valid matplotlib colormap. Defaulting to: " + default_cmap)
=======
            logging.error("Error: " + cmap + " is not a valid matplotlib colormap. Defaulting to: " + default_cmap)
>>>>>>> c7a39009
            cmap = default_cmap

    map_cols = args.columns
    use_mean = args.mean
    dates = args.dates
    use_log = False if args.linear else True
    adm1_col_name = args.adm1_col
    adm2_col_name = args.adm2_col

    # Create maps
    if args.adm0:

        # Get data
        df = get_map_data(input_dir, "adm0", use_mean)

        # Get dates
        if dates is None:
            dates = get_dates(df, args.freq)

        # Read adm1 shapefile
        shape_data = gpd.read_file(args.adm1_shape)

        # Rename join column
        if adm1_col_name != "adm1":
            shape_data = shape_data.rename(columns={adm1_col_name: "adm1"})

        # Column management - adm1/2 vals should be integers only
        shape_data["adm1"] = shape_data["adm1"].apply(remove_chars).astype(int)

        # Send to map
        make_map(
            shape_df=shape_data,
            df=df,
            dates=dates,
            adm_key="adm0",
            cols=map_cols,
            output_dir=output_dir,
            title_prefix="ADM0",
            log_scale=use_log,
            colormap=cmap,
        )

    if args.adm1 or args.all_adm1:

        if args.lookup is not None:
            lookup_df = read_lookup(args.lookup)
            add_state_outline = True
        else:
            lookup_df = read_geoid_from_graph(args.graph_file)
            add_state_outline = True

        # Get data
        df = get_map_data(input_dir, "adm1", use_mean)

        # Get dates
        if dates is None:
            dates = get_dates(df, args.freq)

        # Read adm1 shapefile
        adm2_shape_data = gpd.read_file(args.adm2_shape)

        # Rename join column
        if adm1_col_name != "adm1":
            adm2_shape_data = adm2_shape_data.rename(columns={adm1_col_name: "adm1"})

        # Cast to int
        adm2_shape_data["adm1"] = adm2_shape_data["adm1"].apply(remove_chars).astype(int)
        adm2_shape_data = adm2_shape_data.assign(adm2=adm2_shape_data[adm2_col_name].apply(remove_chars).astype(int))

        # use adm1 shape data as well
        adm1_shape_data = gpd.read_file(args.adm1_shape)

        # Rename join column
        if adm1_col_name != "adm1":
            adm1_shape_data = adm1_shape_data.rename(columns={adm1_col_name: "adm1"})

        # Cast to int
        adm1_shape_data["adm1"] = adm1_shape_data["adm1"].apply(remove_chars).astype(int)

        make_adm1_maps(
            adm2_shape_df=adm2_shape_data,
            adm1_shape_df=adm1_shape_data,
            df=df,
            lookup_df=lookup_df,
            dates=dates,
            cols=map_cols,
            adm1_list=args.adm1,
            output_dir=output_dir,
            log_scale=use_log,
            colormap=cmap,
            add_outline=add_state_outline,
        )<|MERGE_RESOLUTION|>--- conflicted
+++ resolved
@@ -524,11 +524,7 @@
 
         if cmap not in plt.colormaps():
 
-<<<<<<< HEAD
-            print("Error: " + cmap + " is not a valid matplotlib colormap. Defaulting to: " + default_cmap)
-=======
             logging.error("Error: " + cmap + " is not a valid matplotlib colormap. Defaulting to: " + default_cmap)
->>>>>>> c7a39009
             cmap = default_cmap
 
     map_cols = args.columns
