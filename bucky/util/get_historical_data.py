import logging
import os

<<<<<<< HEAD
import numpy as np
=======
>>>>>>> c7a39009
import pandas as pd

from .read_config import bucky_cfg

covid_tracking = os.path.join(bucky_cfg["data_dir"], "cases/covid_tracking.csv")
csse = os.path.join(bucky_cfg["data_dir"], "cases/csse_hist_timeseries.csv")

# Specify file and column name
data_locations = {
    "cumulative_cases": {"file": csse, "column": "cumulative_reported_cases"},
    "cumulative_reported_cases": {"file": csse, "column": "cumulative_reported_cases"},
    "cumulative_deaths": {"file": csse, "column": "cumulative_deaths"},
    "current_hospitalizations": {"file": covid_tracking, "column": "hospitalizedCurrently"},
    "daily_reported_cases": {"file": csse, "column": "daily_reported_cases"},
    "daily_cases": {"file": csse, "column": "daily_reported_cases"},
    "daily_deaths": {"file": csse, "column": "daily_deaths"},
    "current_vent_usage": {"file": covid_tracking, "column": "onVentilatorCurrently"},
    "current_icu_usage": {"file": covid_tracking, "column": "inIcuCurrently"},
    "daily_hospitalizations": {"file": covid_tracking, "column": "hospitalizedIncrease"},
}


def add_daily_history(history_data, window_size=None):
    """Applies a window to cumulative historical data to get daily data.

    Parameters
    ----------
    history_data : Pandas DataFrame
        Cumulative case and death data
    window_size : int or None
        Size of window in days

    Returns
    -------
    history_data : Pandas DataFrame
        Historical data with added columns for daily case and death data
    """

    history_data = history_data.set_index(["adm2", "date"])
    history_data.sort_index(inplace=True)

    # Remove string columns if they exist
    str_cols = list(history_data.select_dtypes(include=["object"]).columns)
    history_data = history_data.drop(columns=str_cols)

    daily_data = history_data.groupby(level=0).diff()
    daily_data.columns = [str(col).replace("cumulative", "daily") for col in daily_data.columns]

    if window_size is not None:

        daily_data = (
            daily_data.reset_index(level=0)
            .groupby("adm2")
            .rolling(window_size, min_periods=window_size // 2)
            .mean()
            .drop(columns=["adm2"])
        )

        # daily_data.reset_index().set_index('adm2', inplace=True)
        # daily_data = daily_data.rolling(7, center=True, on='date').mean()
        # daily_data = hdaily_data.set_index(['adm2', 'date'])

    history_data = history_data.merge(daily_data, left_index=True, right_index=True)
    history_data.reset_index(inplace=True)

    # TODO Set negative values to 0

    return history_data


def get_historical_data(columns, level, lookup_df, window_size, hist_file):
    """Gets historical data for the columns requested.

    Parameters
    ----------
    columns : list of str
        Column names for historical data
    level : str
        Geographic level to get historical data for, e.g. adm1
    lookup_df : Pandas DataFrame
        Dataframe with names and values for admin0, admin1, and admin2
        levels
    window_size : int
        Size of window in days
    hist_file : string or None
        Historical data file to use if not using defaults.

    Returns
    -------
    history_data : Pandas DataFrame
        Historical data indexed by data and geographic level
        containing only requested columns
    """
    df = None

    for requested_col in columns:

        if hist_file is None:
            # Get file and column name
            file = data_locations[requested_col]["file"]
            column_name = data_locations[requested_col]["column"]
        else:
            file = hist_file
            column_name = data_locations[requested_col]["column"]

        # Read file
        data = pd.read_csv(file, na_values=0.0)

        # Add daily history if requested daily deaths or daily cases
        daily_cols = ["daily_cases", "daily_reported_cases", "daily_deaths"]
        if requested_col in daily_cols:
            data = add_daily_history(data, window_size)

        if level == "adm2" and "adm2" not in data.columns:
            logging.warning("ADM2-level data is not available for: " + requested_col)

        else:

            # If data doesn't have a column corresponding to requested
            # level, use lookup table to add it
            if level not in data.columns:

                # Use either county or state to aggregate as needed
                lookup_col = "adm2" if "adm2" in data.columns else "adm1"
                lookup_df.set_index(lookup_col, inplace=True)
                level_dict = lookup_df[level].to_dict()
                data[level] = data[lookup_col].map(level_dict)

                # Drop items that were not mappable
                data = data.dropna(subset=[level])

            # Aggregate on geographic level
            agg_data = data.groupby(["date", level]).sum()
            agg_data = agg_data.rename(columns={column_name: requested_col})
            agg_data = agg_data.round(3)

            # If first column, initialize dataframe
            if df is None:
                df = agg_data[requested_col].to_frame()
            # Combine with previous data
            else:
                df = df.merge(agg_data[requested_col].to_frame(), how="outer", left_index=True, right_index=True)

        lookup_df.reset_index(inplace=True)

    return df


if __name__ == "__main__":

    from bucky.viz.geoid import read_geoid_from_graph

    graph_file = max(
        glob.glob(os.path.join(bucky_cfg["data_dir"], "input_graphs/*.p")),
        key=os.path.getctime,
    )

    look = read_geoid_from_graph(graph_file)
    levels = ["adm0"]
    cols = ["current_vent_usage", "daily_reported_cases"]
    for level in levels:

        df = get_historical_data(cols, level, look, 7)<|MERGE_RESOLUTION|>--- conflicted
+++ resolved
@@ -1,10 +1,6 @@
 import logging
 import os
 
-<<<<<<< HEAD
-import numpy as np
-=======
->>>>>>> c7a39009
 import pandas as pd
 
 from .read_config import bucky_cfg
