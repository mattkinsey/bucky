--- conflicted
+++ resolved
@@ -84,12 +84,8 @@
     # add runtime flags to cfg
     cfg["runtime.verbose"] = verbose
     cfg["runtime.debug"] = debug
-<<<<<<< HEAD
     cfg["ssl_no_verify"] = ssl_no_verify
-    use_cupy = cupy_available() if gpu else False
-=======
     cfg["runtime.use_cupy"] = cupy_available() if gpu else False
->>>>>>> 89df7399
 
     # put cfg in typer context for downstream commands
     ctx.obj = cfg
