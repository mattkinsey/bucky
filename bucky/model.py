--- conflicted
+++ resolved
@@ -16,14 +16,9 @@
 
 from .arg_parser_model import parser
 from .npi import read_npi_file
-<<<<<<< HEAD
-from .parameters import seir_params
-from .util import TqdmLoggingHandler, _banner, cache_files, date_to_t_int, dotdict, map_np_array, remove_chars
-=======
 from .numerical_libs import use_cupy
 from .parameters import buckyParams
-from .util import TqdmLoggingHandler, _banner, cache_files
->>>>>>> c7a39009
+from .util import TqdmLoggingHandler, _banner, cache_files, remove_chars
 from .util.distributions import mPERT_sample, truncnorm
 
 # supress pandas warning caused by pyarrow
@@ -36,19 +31,7 @@
     if args.gpu:
         use_cupy(optimize=args.opt)
 
-<<<<<<< HEAD
-from .numerical_libs import xp, ivp, sparse  # isort:skip
-
-#
-# Params TODO move all this to arg_parser or elsewhere
-#
-OUTPUT = True  # TODO is this really even used anymore?
-
-# TODO move to param file
-RR_VAR = 0.12  # variance to use for MC of params with no CI
-=======
 from .numerical_libs import xp, ivp, sparse  # noqa: E402 isort:skip
->>>>>>> c7a39009
 
 
 class SimulationException(Exception):
@@ -92,15 +75,9 @@
 
         # global Si, Ei, Ii, Ici, Iasi, Ri, Rhi, Di, Iai, Hi, Ci, N_compartments, En, Im, Rhn, incH, incC
         state_indices = {}
-<<<<<<< HEAD
-        state_indices["En"] = self.model_struct["En"]
-        state_indices["Im"] = self.model_struct["Im"]
-        state_indices["Rhn"] = self.model_struct["Rhn"]
-=======
         state_indices["En"] = self.consts["En"]
         state_indices["Im"] = self.consts["Im"]
         state_indices["Rhn"] = self.consts["Rhn"]
->>>>>>> c7a39009
         state_indices["Si"] = 0
         state_indices["Ei"] = xp.array(state_indices["Si"] + 1 + xp.arange(state_indices["En"]), dtype=int)
         state_indices["Ii"] = xp.array(state_indices["Ei"][-1] + 1 + xp.arange(state_indices["Im"]), dtype=int)
@@ -127,11 +104,7 @@
 
         self.get_state_indices()
 
-<<<<<<< HEAD
-    # We really need to refactor things so we don't ahve to do this...
-=======
     # We really need to refactor things so we don't have to do this...
->>>>>>> c7a39009
     def get_state_indices(self):
         for k in self.state_indices:
             globals()[k] = self.state_indices[k]
@@ -187,7 +160,6 @@
                 self.use_G_ifr = False
 
             # grab the geo id's for later
-<<<<<<< HEAD
             self.adm2_id = np.fromiter(
                 [remove_chars(x) for x in nx.get_node_attributes(G, G.graph["adm2_key"]).values()], dtype=int
             )
@@ -196,12 +168,6 @@
             self.adm1_id = np.fromiter(
                 [remove_chars(x) for x in nx.get_node_attributes(G, G.graph["adm1_key"]).values()], dtype=int
             )
-=======
-            self.adm2_id = np.fromiter(nx.get_node_attributes(G, G.graph["adm2_key"]).values(), dtype=int)
-
-            # Mapping from index to adm1
-            self.adm1_id = np.fromiter(nx.get_node_attributes(G, G.graph["adm1_key"]).values(), dtype=int)
->>>>>>> c7a39009
             self.adm1_id = xp.asarray(self.adm1_id, dtype=np.int32)
             self.adm1_max = xp.to_cpu(self.adm1_id.max())
 
@@ -294,6 +260,25 @@
                 self.adm1_current_hosp[hosp_data_adm1] = hosp_data_count
                 logging.debug("Current hosp: " + pformat(self.adm1_current_hosp))
                 df = G.graph["covid_tracking_data"]
+                self.adm1_current_cfr = xp.zeros((self.adm1_max + 1,), dtype=float)
+                cfr_delay = 20  # TODO this should be calced from D_REPORT_TIME*Nij
+                # TODO make a function that will take a 'floating point index' and return
+                # the fractional part of the non int (we do this multiple other places while
+                # reading over historical data, e.g. case_hist[-Ti:] during init)
+
+                for adm1, g in df.groupby("adm1"):
+                    g_df = g.set_index("date").sort_index().rolling(7).mean().dropna(how="all")
+                    g_df.clip(lower=0.0, inplace=True)
+                    g_df = g_df.rolling(7).sum()
+                    new_deaths = g_df.deathIncrease.to_numpy()
+                    new_cases = g_df.positiveIncrease.to_numpy()
+                    new_deaths = np.clip(new_deaths, a_min=0.0, a_max=None)
+                    new_cases = np.clip(new_cases, a_min=0.0, a_max=None)
+                    hist_cfr = new_deaths[cfr_delay:] / new_cases[:-cfr_delay]
+                    cfr = np.nanmean(hist_cfr[-7:])
+                    self.adm1_current_cfr[adm1] = cfr
+                logging.debug("Current CFR: " + pformat(self.adm1_current_cfr))
+
             else:
                 self.rescale_chr = False
 
@@ -323,14 +308,7 @@
                 )
 
                 self.adm1_current_cfr = xp.zeros((self.adm1_max + 1,), dtype=float)
-<<<<<<< HEAD
                 cfr_delay = 20
-=======
-                cfr_delay = 12  # TODO this should be calced from D_REPORT_TIME*Nij
-                # TODO make a function that will take a 'floating point index' and return
-                # the fractional part of the non int (we do this multiple other places while
-                # reading over historical data, e.g. case_hist[-Ti:] during init)
->>>>>>> c7a39009
 
                 for adm1, g in df.groupby("adm1"):
                     g_df = g.set_index("date").sort_index().rolling(7).mean().dropna(how="all")
@@ -374,7 +352,6 @@
                 + self.vulnerability_factor * self.params.H[:, None] * self.vulnerability_frac
             )
 
-<<<<<<< HEAD
             self.params.F = (
                 self.params.F[:, None] * (1 - self.vulnerability_frac)
                 + self.vulnerability_factor * self.params.F[:, None] * self.vulnerability_frac
@@ -392,15 +369,6 @@
             # )  # TODO this should be in par file (its from planning scenario5)
             # self.params.F = xp.clip(self.params.F * ifr_scale, 0.0, 1.0)
             # self.params.F_old = self.params.F.copy()
-=======
-        if self.use_G_ifr:  # TODO this is pretty much overwriteen with the CHR rescale...
-            self.ifr[xp.isnan(self.ifr)] = 0.0
-            self.params.F = self.ifr / self.params["SYM_FRAC"]
-            adm0_ifr = xp.sum(self.ifr * self.Nij) / xp.sum(self.Nj)
-            ifr_scale = 0.0065 / adm0_ifr  # TODO this should be in par file (its from planning scenario5)
-            self.params.F = xp.clip(self.params.F * ifr_scale, 0.0, 1.0)
-            self.params.F_old = self.params.F.copy()
->>>>>>> c7a39009
 
             # TODO this needs to be cleaned up BAD
             # should add a util function to do the rollups to adm1 (it shows up in case_reporting/doubling t calc too)
@@ -422,14 +390,10 @@
             self.params.F = xp.clip(self.params.F, a_min=1.0e-10, a_max=1.0)
             self.params.H = xp.clip(self.params.H, a_min=self.params.F, a_max=1.0)
 
-<<<<<<< HEAD
-        case_reporting = xp.to_cpu(self.estimate_reporting(cfr=self.params.F, days_back=22))
-=======
         # crr_days_needed = max( #TODO this depends on all the Td params, and D_REPORT_TIME...
         case_reporting = xp.to_cpu(
             self.estimate_reporting(cfr=self.params.F, days_back=22, min_deaths=self.consts.case_reporting_min_deaths)
         )
->>>>>>> c7a39009
         self.case_reporting = xp.array(
             mPERT_sample(  # TODO these facs should go in param file
                 mu=xp.clip(case_reporting, a_min=0.2, a_max=1.0),
@@ -438,17 +402,11 @@
                 gamma=500.0,
             )
         )
-<<<<<<< HEAD
-        # self.case_reporting = self.estimate_reporting(cfr=self.params.F, days_back=22)
-
-        self.doubling_t = self.estimate_doubling_time_WHO(mean_time_window=7)
-=======
 
         self.doubling_t = self.estimate_doubling_time(
             doubling_time_window=self.consts.doubling_t_window,
             mean_time_window=self.consts.doubling_t_N_historical_days,
         )
->>>>>>> c7a39009
 
         if xp.any(~xp.isfinite(self.doubling_t)):
             logging.info("non finite doubling times, is there enough case data?")
@@ -456,19 +414,11 @@
             logging.debug(self.adm1_id[~xp.isfinite(self.doubling_t)])
             raise SimulationException
 
-<<<<<<< HEAD
-        if RR_VAR > 0.0:
-            self.doubling_t *= truncnorm(xp, 1.0, RR_VAR, size=self.doubling_t.shape, a_min=1e-6)
-            self.doubling_t = xp.clip(self.doubling_t, 1.0, None)
-
-        self.params = self.s_par.rescale_doubling_rate(self.doubling_t, self.params, xp, self.A)
-=======
         if self.consts.reroll_variance > 0.0:
             self.doubling_t *= truncnorm(xp, 1.0, self.consts.reroll_variance, size=self.doubling_t.shape, a_min=1e-6)
             self.doubling_t = xp.clip(self.doubling_t, 1.0, None) / 2.0
 
         self.params = self.bucky_params.rescale_doubling_rate(self.doubling_t, self.params, xp, self.A)
->>>>>>> c7a39009
 
         n_nodes = len(self.G.nodes())  # TODO this should be refactored out...
 
@@ -487,13 +437,9 @@
 
         logging.debug("case init")
         Ti = self.params.Ti
-<<<<<<< HEAD
-        current_I = xp.sum(self.inc_case_hist[-int(Ti) :], axis=0) + (Ti % 1) * self.inc_case_hist[-int(Ti + 1)]
-=======
         current_I = (
             xp.sum(self.inc_case_hist[-int(Ti) :], axis=0) + (Ti % 1) * self.inc_case_hist[-int(Ti + 1)]
         )  # TODO replace with util func
->>>>>>> c7a39009
         current_I[xp.isnan(current_I)] = 0.0
         current_I[current_I < 0.0] = 0.0
         current_I *= 1.0 / (self.params["CASE_REPORT"])
@@ -540,24 +486,16 @@
             adm2_hosp_frac[xp.isnan(adm2_hosp_frac)] = adm0_hosp_frac
             self.params.H = xp.clip(H_fac * self.params.H * adm2_hosp_frac[None, :], self.params.F, 1.0)
 
-<<<<<<< HEAD
-            self.params["F_eff"] = xp.clip(self.params["F"] / self.params["H"], 0.0, 1.0)
-=======
             # TODO this .85 should be in param file...
             self.params["F_eff"] = xp.clip(0.85 * self.params["F"] / self.params["H"], 0.0, 1.0)
->>>>>>> c7a39009
 
             y[Ii] = (1.0 - self.params.H) * I_init / len(Ii)
             # y[Ici] = ic_frac * self.params.H * I_init / (len(Ici))
             # y[Rhi] = hosp_frac * self.params.H * I_init / (Rhn)
             y[Ici] = self.params.CASE_REPORT * self.params.H * I_init / (len(Ici))
-<<<<<<< HEAD
-            y[Rhi] = self.params.CASE_REPORT * self.params.H * I_init * self.params.GAMMA_H / self.params.THETA / Rhn
-=======
             y[Rhi] = (
                 self.params.CASE_REPORT * self.params.H * I_init * self.params.GAMMA_H / self.params.THETA / Rhn * 0.85
             )
->>>>>>> c7a39009
 
         y[Si] -= xp.sum(y[Ii], axis=0) + xp.sum(y[Ici], axis=0) + xp.sum(y[Rhi], axis=0)
         R_init -= xp.sum(y[Rhi], axis=0)
@@ -591,36 +529,13 @@
         new_R0_fracij = truncnorm(xp, 1.0, var, size=self.A.shape, a_min=1e-6)
         new_R0_fracij = xp.clip(new_R0_fracij, 1e-6, None)
         A = self.baseline_A * new_R0_fracij
-<<<<<<< HEAD
-        self.A = A / xp.sum(A, axis=0) / 2.0 + xp.identity(self.A.shape[-1]) / 2.0
-
-    # TODO this needs to be cleaned up
-    def estimate_doubling_time_WHO(
-        self, days_back=14, doubling_time_window=7, mean_time_window=None, min_doubling_t=1.0
-    ):
-
-        cases = xp.array(self.G.graph["data_WHO"]["#affected+infected+confirmed+total"])[-days_back:]
-        cases_old = xp.array(self.G.graph["data_WHO"]["#affected+infected+confirmed+total"])[
-            -days_back - doubling_time_window : -doubling_time_window
-        ]
-        adm0_doubling_t = doubling_time_window * xp.log(2.0) / xp.log(cases / cases_old)
-        doubling_t = xp.repeat(adm0_doubling_t[:, None], self.cum_case_hist.shape[-1], axis=1)
-        if mean_time_window is not None:
-            hist_doubling_t = xp.nanmean(doubling_t[-mean_time_window:], axis=0)
-        return hist_doubling_t
-=======
         self.A = A / xp.sum(A, axis=0)  # / 2. + xp.identity(self.A.shape[-1])/2.
->>>>>>> c7a39009
 
     # TODO these rollups to higher adm levels should be a util (it might make sense as a decorator)
     # it shows up here, the CRR, the CHR rescaling, and in postprocess...
     def estimate_doubling_time(
         self,
-<<<<<<< HEAD
-        days_back=14,
-=======
         days_back=7,  # TODO rename, its the number days calc the rolling Td
->>>>>>> c7a39009
         doubling_time_window=7,
         mean_time_window=None,
         min_doubling_t=1.0,
