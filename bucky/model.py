import copy
import datetime
import glob
import logging
import os
import pickle
import random
import sys
import warnings
from collections import defaultdict, deque
from functools import lru_cache, partial
from pprint import pformat  # TODO set some defaults for width/etc with partial?

import networkx as nx
import numpy as np
import pandas as pd
from tqdm import tqdm

from .arg_parser_model import parser
from .npi import read_npi_file
from .parameters import seir_params
from .util import (
    TqdmLoggingHandler,
    _banner,
    cache_files,
    date_to_t_int,
    dotdict,
    map_np_array,
    remove_chars,
)
from .util.distributions import mPERT_sample, truncnorm

# supress pandas warning caused by pyarrow
warnings.simplefilter(action="ignore", category=FutureWarning)
# TODO we do alot of allowing div by 0 and then checking for nans later, we should probably refactor that
warnings.simplefilter(action="ignore", category=RuntimeWarning)

from .numerical_libs import use_cupy

if __name__ == "__main__":
    args = parser.parse_args()
    if args.gpu:
        use_cupy(optimize=args.opt)

from .numerical_libs import xp, ivp, sparse # isort:skip

#
# Params TODO move all this to arg_parser or elsewhere
#
OUTPUT = True # TODO is this really even used anymore?
<<<<<<< HEAD
REJECT_RUNS = False #True # TODO this shoudl come from arg parse
=======
>>>>>>> 60aed65d

# TODO move to param file
RR_VAR = 0.12  # variance to use for MC of params with no CI


class SimulationException(Exception):
    pass


@lru_cache(maxsize=None)
def get_runid(pid=0):
    start = datetime.datetime.now()
    return str(start).replace(" ", "__").replace(":", "_").split(".")[0]


class SEIR_covid(object):
    def __init__(self, seed=None, randomize_params_on_reset=True):
        self.rseed = seed
        self.randomize = randomize_params_on_reset

        # Integrator params
        self.t = 0.0
        self.dt = 1.0  # time step for model output (the internal step is adaptive...)
        self.t_max = args.days
        self.done = False
        start = datetime.datetime.now()
        self.run_id = get_runid()
        logging.info(f"Run ID: {self.run_id}")

        self.G = None
        self.graph_file = args.graph_file

        self.output_dates = None

        # save files to cache
        if args.cache:
            logging.warn(
                "Cacheing is currently unsupported and probably doesnt work after the refactor"
            )
            files = glob.glob("*.py") + [self.graph_file, args.par_file]
            logging.info(f"Cacheing: {files}")
            cache_files(files, self.run_id)

        # disease params
        self.s_par = seir_params(args.par_file, args.gpu)
        self.model_struct = self.s_par.generate_params(None)["model_struct"]

        #global Si, Ei, Ii, Ici, Iasi, Ri, Rhi, Di, Iai, Hi, Ci, N_compartments, En, Im, Rhn, incH, incC
        state_indices = {}
        state_indices['En'] = self.model_struct["En"]
        state_indices['Im'] = self.model_struct["Im"]
        state_indices['Rhn'] = self.model_struct["Rhn"]
        state_indices['Si'] = 0
        state_indices['Ei'] = xp.array(state_indices['Si'] + 1 + xp.arange(state_indices['En']), dtype=int)
        state_indices['Ii'] = xp.array(state_indices['Ei'][-1] + 1 + xp.arange(state_indices['Im']), dtype=int)
        state_indices['Ici'] = xp.array(state_indices['Ii'][-1] + 1 + xp.arange(state_indices['Im']), dtype=int)
        state_indices['Iasi'] = xp.array(state_indices['Ici'][-1] + 1 + xp.arange(state_indices['Im']), dtype=int)
        state_indices['Ri'] = state_indices['Iasi'][-1] + 1
        state_indices['Rhi'] = xp.array(state_indices['Ri'] + 1 + xp.arange(state_indices['Rhn']), dtype=int)
        state_indices['Di'] = state_indices['Rhi'][-1] + 1

        state_indices['Iai'] = xp.hstack([state_indices['Ii'], state_indices['Iasi'], state_indices['Ici']])  # all I compartments
        state_indices['Hi'] = xp.hstack([state_indices['Rhi'], state_indices['Ici']])  # all compartments in hospitalization
        state_indices['Ci'] = xp.hstack([state_indices['Ii'], state_indices['Ici'], state_indices['Rhi']])

        state_indices['incH'] = state_indices['Di'] + 1
        state_indices['incC'] = state_indices['incH'] + 1

        state_indices['N_compartments'] = xp.to_cpu(state_indices['incC'] + 1)

        self.state_indices = state_indices

        self.get_state_indices()

    # We really need to refactor things so we don't ahve to do this...
    def get_state_indices(self):       
        for k in self.state_indices:
            globals()[k] = self.state_indices[k]

    def reset(self, seed=None, params=None):

        # if you set a seed using the constructor, you're stuck using it forever
        if seed is not None:
            random.seed(seed)
            np.random.seed(seed)
            xp.random.seed(seed)
            self.rseed = seed

        #
        # Init graph
        #

        self.t = 0.0
        self.iter = 0
        self.done = False

        if self.G is None:

            logging.info("loading graph")
            with open(self.graph_file, "rb") as f:
                G = pickle.load(f)

            # Get case history from graph
            cum_case_hist = xp.vstack(
                list(nx.get_node_attributes(G, "case_hist").values())
            ).T

            self.cum_case_hist = cum_case_hist.astype(float)
            self.inc_case_hist = xp.diff(cum_case_hist, axis=0).astype(
                float
            )
            self.inc_case_hist[self.inc_case_hist < 0.0] = 0.0

            # Get death history from graph
            cum_death_hist = xp.vstack(
                list(nx.get_node_attributes(G, "death_hist").values())
            ).T

            self.cum_death_hist = cum_death_hist.astype(float)
            self.inc_death_hist = xp.diff(cum_death_hist, axis=0).astype(float)
            self.inc_death_hist[self.inc_death_hist < 0.0] = 0.0

            # TODO we should just remove these variables
            self.init_cum_cases = self.cum_case_hist[-1]
            self.init_cum_cases[self.init_cum_cases < 0.0] = 0.0
            self.init_deaths = self.cum_death_hist[-1]

            if "IFR" in G.nodes[list(G.nodes.keys())[0]]:
                logging.info("Using ifr from graph")
                self.use_G_ifr = True
                node_IFR = nx.get_node_attributes(G, "IFR")
                self.ifr = xp.asarray((np.vstack(list(node_IFR.values()))).T)
            else:
                self.use_G_ifr = False

            # grab the geo id's for later
            self.adm2_id = np.fromiter(
                [remove_chars(x) for x in nx.get_node_attributes(G, G.graph["adm2_key"]).values()], dtype=int
            )

            # Mapping from index to adm1
            self.adm1_id = np.fromiter(
                [remove_chars(x) for x in nx.get_node_attributes(G, G.graph["adm1_key"]).values()], dtype=int
            )
            self.adm1_id = xp.asarray(self.adm1_id, dtype=np.int32)
            self.adm1_max = xp.to_cpu(self.adm1_id.max())

            # Make contact mats sym and normalized
            self.contact_mats = G.graph["contact_mats"]
            logging.debug(f"graph contact mats: {G.graph['contact_mats'].keys()}")
            for mat in self.contact_mats:
                c_mat = xp.array(self.contact_mats[mat])
                c_mat = (c_mat + c_mat.T) / 2.0
                self.contact_mats[mat] = c_mat
            # remove all_locations so we can sum over the them ourselves
            if "all_locations" in self.contact_mats:
                del self.contact_mats["all_locations"]

<<<<<<< HEAD
            # TMP, elderly_shielding isn't implemented yet
            if 'elderly_shielding' in self.contact_mats: del self.contact_mats['elderly_shielding']
=======
            # TODO tmp to remove unused contact mats in como comparison graph
            #print(self.contact_mats.keys())
            valid_contact_mats = ['home','work','other_locations','school']
            self.contact_mats = {k: v for k, v in self.contact_mats.items() if k in valid_contact_mats}
>>>>>>> 60aed65d

            self.Cij = xp.vstack(
                [self.contact_mats[k][None, ...] for k in sorted(self.contact_mats)]
            )

            # Get stratified population (and total)
            N_age_init = nx.get_node_attributes(G, "N_age_init")
            self.Nij = xp.asarray((np.vstack(list(N_age_init.values())) + 0.0001).T)
            self.Nj = xp.asarray(np.sum(self.Nij, axis=0))
            self.n_age_grps = self.Nij.shape[0]

            self.use_vuln = False
            if "vulnerable_frac" in G.nodes[0]:
                self.vulnerability_factor = 1.5
                self.use_vuln = True
                self.vulnerability_frac = xp.array(list(nx.get_node_attributes(G, "vulnerable_frac").values()))[:, None].T
            else:
                self.vulnerability_frac = xp.full(self.adm2_id.shape, 0.)

            self.G = G
            n_nodes = len(self.G.nodes())

            self.first_date = datetime.date.fromisoformat(G.graph["start_date"])

            if args.npi_file is not None:
                logging.info(f"Using NPI from: {args.npi_file}")
                self.npi_params = read_npi_file(
                    args.npi_file,
                    self.first_date,
                    self.t_max,
                    self.adm2_id,
                    args.disable_npi,
                )
                for k in self.npi_params:
                    self.npi_params[k] = xp.array(self.npi_params[k])
                    if k == "contact_weights":
                        self.npi_params[k] = xp.broadcast_to(
                            self.npi_params[k], (self.t_max + 1, n_nodes, 4)
                        )
                    else:
                        self.npi_params[k] = xp.broadcast_to(
                            self.npi_params[k], (self.t_max + 1, n_nodes)
                        )
            else:
                self.npi_params = {
                    "r0_reduct": xp.broadcast_to(xp.ones(1), (self.t_max + 1, n_nodes)),
                    "contact_weights": xp.broadcast_to(
                        xp.ones(1), (self.t_max + 1, n_nodes, 4)
                    ),
                    "mobility_reduct": xp.broadcast_to(
                        xp.ones(1), (self.t_max + 1, n_nodes)
                    ),
                }

            self.Cij = xp.broadcast_to(self.Cij, (n_nodes,) + self.Cij.shape)
            self.npi_params["contact_weights"] = self.npi_params["contact_weights"][
                ..., None, None
            ]

            # Build adj mat for the RHS
            G = nx.convert_node_labels_to_integers(G)

            edges = xp.array(list(G.edges(data="weight"))).T

            A = sparse.coo_matrix(
                (edges[2], (edges[0].astype(int), edges[1].astype(int)))
            )
            A = A.toarray()

            self.baseline_A = A / xp.sum(A, axis=0)

            self.adm0_cfr_reported = None
            self.adm1_cfr_reported = None
            self.adm2_cfr_reported = None

            if "covid_tracking_data" in G.graph:
                self.rescale_chr = True
                ct_data = G.graph["covid_tracking_data"]
                ct_data.reset_index(inplace=True)
                hosp_data = ct_data.loc[ct_data.date == str(self.first_date)][
                    ["adm1", "hospitalizedCurrently"]
                ]
                hosp_data_adm1 = hosp_data["adm1"].to_numpy()
                hosp_data_count = hosp_data["hospitalizedCurrently"].to_numpy()
                self.adm1_current_hosp = xp.zeros((self.adm1_max + 1,), dtype=float)
                self.adm1_current_hosp[hosp_data_adm1] = hosp_data_count
                logging.debug("Current hosp: " + pformat(self.adm1_current_hosp))
                df = G.graph["covid_tracking_data"]
            else:
                self.rescale_chr = False

            if True:
                # Hack the graph data together to get it in the same format as the covid_tracking data
                death_df = pd.DataFrame(self.inc_death_hist, columns=xp.to_cpu(self.adm1_id)).stack().groupby(level=[0,1]).sum().reset_index()
                death_df.columns = ['date', 'adm1', 'deathIncrease']
                case_df = pd.DataFrame(self.inc_case_hist, columns=xp.to_cpu(self.adm1_id)).stack().groupby(level=[0,1]).sum().reset_index()
                case_df.columns = ['date', 'adm1', 'positiveIncrease']

                df = death_df.set_index(['date','adm1']).merge(case_df.set_index(['date','adm1']), left_index=True, right_index=True).reset_index()

                self.adm1_current_cfr = xp.zeros((self.adm1_max + 1,), dtype=float)
                cfr_delay = 20

                for adm1, g in df.groupby("adm1"):
                    g_df = (
                        g.set_index("date")
                        .sort_index()
                        .rolling(7)
                        .mean()
                        .dropna(how="all")
                    )
                    g_df.clip(lower=0.0, inplace=True)
                    g_df = g_df.rolling(7).sum()
                    new_deaths = g_df.deathIncrease.to_numpy()
                    new_cases = g_df.positiveIncrease.to_numpy()
                    new_deaths = np.clip(new_deaths, a_min=0.0, a_max=None)
                    new_cases = np.clip(new_cases, a_min=0.0, a_max=None)
                    hist_cfr = new_deaths[cfr_delay:] / new_cases[:-cfr_delay]
                    cfr = np.nanmean(hist_cfr[-7:])
                    self.adm1_current_cfr[adm1] = cfr
                logging.debug("Current CFR: " + pformat(self.adm1_current_cfr))

            else:
                self.rescale_chr = False

        # make sure we always reset to baseline
        self.A = self.baseline_A

        # randomize model params if we're doing that kind of thing
        if self.randomize:
            self.reset_A(RR_VAR)
            self.params = self.s_par.generate_params(RR_VAR)

        else:
            self.params = self.s_par.generate_params(None)

        if params is not None:
            self.params = copy.deepcopy(params)

        logging.debug("params: " + pformat(self.params, width=120))

        for k in self.params:
            if type(self.params[k]).__module__ == np.__name__:
                self.params[k] = xp.asarray(self.params[k])

        if self.use_vuln:
            self.params.H = self.params.H[:, None] * (1 - self.vulnerability_frac) + \
                        self.vulnerability_factor * self.params.H[:, None] * self.vulnerability_frac

            self.params.F = self.params.F[:, None] * (1 - self.vulnerability_frac) + \
                        self.vulnerability_factor * self.params.F[:, None] * self.vulnerability_frac
        else:
            self.params.H = xp.broadcast_to(self.params.H[:, None], self.Nij.shape)
            self.params.F = xp.broadcast_to(self.params.F[:, None], self.Nij.shape)

        if True:
            #self.ifr[xp.isnan(self.ifr)] = 0.0
            #self.params.F = self.ifr / self.params["SYM_FRAC"]
            #adm0_ifr = xp.sum(self.ifr * self.Nij) / xp.sum(self.Nj)
            #ifr_scale = (
            #    0.0065 / adm0_ifr
            #)  # TODO this should be in par file (its from planning scenario5)
            #self.params.F = xp.clip(self.params.F * ifr_scale, 0.0, 1.0)
            #self.params.F_old = self.params.F.copy()

            # TODO this needs to be cleaned up BAD
            # should add a util function to do the rollups to adm1 (it shows up in case_reporting/doubling t calc too)
            adm1_Fi = xp.zeros((self.adm1_max + 1, self.n_age_grps))
            xp.scatter_add(adm1_Fi, self.adm1_id, (self.params.F * self.Nij).T)
            adm1_Ni = xp.zeros((self.adm1_max + 1, self.n_age_grps))
            xp.scatter_add(adm1_Ni, self.adm1_id, self.Nij.T)
            adm1_Fi = adm1_Fi / adm1_Ni
            adm1_F = xp.mean(adm1_Fi, axis=1)

            adm1_F_fac = self.adm1_current_cfr / adm1_F
            adm1_F_fac[xp.isnan(adm1_F_fac)] = 1.0

            F_RR_fac = truncnorm(xp, 1.0, RR_VAR, size=adm1_F_fac.size, a_min=1e-6)
            adm1_F_fac = adm1_F_fac * F_RR_fac
            adm1_F_fac = xp.clip(
                adm1_F_fac, a_min=0.1, a_max=10.0
            )  # prevent extreme values
            logging.debug("adm1 cfr rescaling factor: " + pformat(adm1_F_fac))
            self.params.F = self.params.F * adm1_F_fac[self.adm1_id]
            self.params.F = xp.clip(self.params.F, a_min=1.0e-10, a_max=1.0)
            self.params.H = xp.clip(self.params.H, a_min=self.params.F, a_max=1.0)

        case_reporting = xp.to_cpu(
            self.estimate_reporting(cfr=self.params.F, days_back=22)
        )
        self.case_reporting = xp.array(
            mPERT_sample(
                mu=xp.clip(case_reporting, a_min=0.2, a_max=1.0),
                a=xp.clip(0.8 * case_reporting, a_min=0.2, a_max=None),
                b=xp.clip(1.2 * case_reporting, a_min=None, a_max=1.0),
                gamma=500.0,
            )
        )
        #self.case_reporting = self.estimate_reporting(cfr=self.params.F, days_back=22)

        self.doubling_t = self.estimate_doubling_time_WHO(mean_time_window=7)

        if xp.any(~xp.isfinite(self.doubling_t)):
            logging.info("non finite doubling times, is there enough case data?")
            logging.debug(self.doubling_t)
            logging.debug(self.adm1_id[~xp.isfinite(self.doubling_t)])
            raise SimulationException

        if RR_VAR > 0.0:
            self.doubling_t *= truncnorm(
                xp, 1.0, RR_VAR, size=self.doubling_t.shape, a_min=1e-6
            )
            self.doubling_t = xp.clip(self.doubling_t, 1.0, None)

        self.params = self.s_par.rescale_doubling_rate(
            self.doubling_t, self.params, xp, self.A
        )

        n_nodes = len(self.G.nodes())

        mean_case_reporting = xp.mean(self.case_reporting[-7:], axis=0)

        self.params["CASE_REPORT"] = mean_case_reporting
        self.params["THETA"] = xp.broadcast_to(
            self.params["THETA"][:, None], (self.n_age_grps, n_nodes)
        )
        self.params["GAMMA_H"] = xp.broadcast_to(
            self.params["GAMMA_H"][:, None], (self.n_age_grps, n_nodes)
        )
        self.params["F_eff"] = xp.clip(self.params["F"] / self.params["H"], 0.0, 1.0)

        # init state vector (self.y)
        y = xp.zeros((N_compartments, self.n_age_grps, n_nodes))

        # Init S=1 everywhere
        y[Si, :, :] = 1.0

        logging.debug("case init")
        Ti = self.params.Ti
        current_I = (
            xp.sum(self.inc_case_hist[-int(Ti) :], axis=0)
            + (Ti % 1) * self.inc_case_hist[-int(Ti + 1)]
        )
        current_I[xp.isnan(current_I)] = 0.0
        current_I[current_I < 0.0] = 0.0
        current_I *= 1.0 / (self.params["CASE_REPORT"])

        R_fac = xp.array(mPERT_sample(mu=0.5, a=0.25, b=0.75, gamma=50.0))
        E_fac = xp.array(mPERT_sample(mu=1.4, a=1.15, b=1.65, gamma=50.0))
        H_fac = xp.array(mPERT_sample(mu=1.0, a=0.9, b=1.1, gamma=100.0))

        I_init = current_I[None, :] / self.Nij / self.n_age_grps
        D_init = self.init_deaths[None, :] / self.Nij / self.n_age_grps
        recovered_init = (
            (self.init_cum_cases)
            / self.params["SYM_FRAC"]
            / (self.params["CASE_REPORT"])
        ) * R_fac
        R_init = (
            (recovered_init) / self.Nij / self.n_age_grps
            - D_init
            - I_init / self.params["SYM_FRAC"]
        )  # rhi handled later

        self.params.H = self.params.H * H_fac

        ic_frac = 1.0 / (1.0 + self.params.THETA / self.params.GAMMA_H)
        hosp_frac = 1.0 / (1.0 + self.params.GAMMA_H / self.params.THETA)

        # print(ic_frac + hosp_frac)
        exp_frac = (
            E_fac
            * xp.ones(I_init.shape[-1])
            # * np.diag(self.A)
            # * np.sum(self.A, axis=1)
            * (self.params.R0)  # @ self.A)
            * self.params.GAMMA
            / self.params.SIGMA
        )

        y[Ii] = (1.0 - self.params.H) * I_init / len(Ii)
        # y[Ici] = ic_frac * self.params.H * I_init / (len(Ici))
        # y[Rhi] = hosp_frac * self.params.H * I_init / (Rhn)
        y[Ici] = self.params.CASE_REPORT * self.params.H * I_init / (len(Ici))
        y[Rhi] = (
            self.params.CASE_REPORT
            * self.params.H
            * I_init
            * self.params.GAMMA_H
            / self.params.THETA
            / Rhn
        )

        if self.rescale_chr:
            adm1_hosp = xp.zeros((self.adm1_max + 1,), dtype=float)
            xp.scatter_add(
                adm1_hosp, self.adm1_id, xp.sum(y[Hi] * self.Nij, axis=(0, 1))
            )
            adm2_hosp_frac = (self.adm1_current_hosp / adm1_hosp)[self.adm1_id]
            adm0_hosp_frac = xp.nansum(self.adm1_current_hosp) / xp.nansum(adm1_hosp)
            adm2_hosp_frac[xp.isnan(adm2_hosp_frac)] = adm0_hosp_frac
            self.params.H = xp.clip(
                H_fac * self.params.H * adm2_hosp_frac[None, :], self.params.F, 1.0
            )

            self.params["F_eff"] = xp.clip(
                self.params["F"] / self.params["H"], 0.0, 1.0
            )

            y[Ii] = (1.0 - self.params.H) * I_init / len(Ii)
            # y[Ici] = ic_frac * self.params.H * I_init / (len(Ici))
            # y[Rhi] = hosp_frac * self.params.H * I_init / (Rhn)
            y[Ici] = self.params.CASE_REPORT * self.params.H * I_init / (len(Ici))
            y[Rhi] = (
                self.params.CASE_REPORT
                * self.params.H
                * I_init
                * self.params.GAMMA_H
                / self.params.THETA
                / Rhn
            )

        y[Si] -= xp.sum(y[Ii], axis=0) + xp.sum(y[Ici], axis=0) + xp.sum(y[Rhi], axis=0)
        R_init -= xp.sum(y[Rhi], axis=0)

        y[Si] -= self.params.ASYM_FRAC / self.params.SYM_FRAC * I_init
        y[Iasi] = self.params.ASYM_FRAC / self.params.SYM_FRAC * I_init / len(Iasi)
        y[Si] -= exp_frac[None, :] * I_init
        y[Ei] = exp_frac[None, :] * I_init / len(Ei)
        y[Si] -= R_init
        y[Ri] = R_init
        y[Si] -= D_init
        y[Di] = D_init

        # init the bin we're using to track incident cases (it's filled with cumulatives until we diff it later)
        y[incC] = self.cum_case_hist[-1][None, :] / self.Nij / self.n_age_grps

        self.y = y

        # TODO assert this is 1. (need to take mean and around b/c fp err)
        # if xp.sum(self.y, axis=0)

        if xp.any(~xp.isfinite(self.y)):
            logging.info(
                "nonfinite values in the state vector, something is wrong with init"
            )
            raise SimulationException

        logging.debug("done reset")

        return y

    def reset_A(self, var):
        new_R0_fracij = truncnorm(xp, 1.0, var, size=self.A.shape, a_min=1e-6)
        new_R0_fracij = xp.clip(new_R0_fracij, 1e-6, None)
        A = self.baseline_A * new_R0_fracij
        self.A = A / xp.sum(A, axis=0) / 2. + xp.identity(self.A.shape[-1])/2.

    # TODO this needs to be cleaned up
    def estimate_doubling_time_WHO(self, days_back=14, doubling_time_window=7, mean_time_window=None, min_doubling_t=1.0):

        cases = xp.array(self.G.graph['data_WHO']['#affected+infected+confirmed+total'])[-days_back:]
        cases_old = xp.array(self.G.graph['data_WHO']['#affected+infected+confirmed+total'])[-days_back - doubling_time_window : -doubling_time_window]
        adm0_doubling_t = doubling_time_window* xp.log(2.0)/ xp.log(cases / cases_old)
        doubling_t = xp.repeat(adm0_doubling_t[:, None], self.cum_case_hist.shape[-1], axis=1)
        if mean_time_window is not None:
            hist_doubling_t = xp.nanmean(doubling_t[-mean_time_window:], axis=0)
        return hist_doubling_t

    def estimate_doubling_time(
        self,
        days_back=14,
        doubling_time_window=7,
        mean_time_window=None,
        min_doubling_t=1.0,
    ):
        cases = self.cum_case_hist[-days_back:] / self.case_reporting[-days_back:]
        cases_old = (
            self.cum_case_hist[
                -days_back - doubling_time_window : -doubling_time_window
            ]
            / self.case_reporting[
                -days_back - doubling_time_window : -doubling_time_window
            ]
        )

        # adm0
        adm0_doubling_t = (
            doubling_time_window 
            / xp.log2(xp.nansum(cases, axis=1) / xp.nansum(cases_old, axis=1))
        )

        logging.debug("Adm0 doubling time: " + str(adm0_doubling_t))
        if xp.any(~xp.isfinite(adm0_doubling_t)):
            logging.debug(xp.nansum(cases, axis=1))
            logging.debug(xp.nansum(cases_old, axis=1))
            raise SimulationException

        doubling_t = xp.repeat(adm0_doubling_t[:, None], cases.shape[-1], axis=1)

        # adm1
        cases_adm1 = xp.zeros((self.adm1_max + 1, days_back), dtype=float)
        cases_old_adm1 = xp.zeros((self.adm1_max + 1, days_back), dtype=float)

        xp.scatter_add(cases_adm1, self.adm1_id, cases.T)
        xp.scatter_add(cases_old_adm1, self.adm1_id, cases_old.T)

        adm1_doubling_t = (
            doubling_time_window / xp.log2(cases_adm1 / cases_old_adm1)
        )

        tmp_doubling_t = adm1_doubling_t[self.adm1_id].T
        valid_mask = xp.isfinite(tmp_doubling_t) & (tmp_doubling_t > min_doubling_t)

        doubling_t[valid_mask] = tmp_doubling_t[valid_mask]

        # adm2
        adm2_doubling_t = doubling_time_window / xp.log2(cases / cases_old)

        valid_adm2_dt = xp.isfinite(adm2_doubling_t) & (
            adm2_doubling_t > min_doubling_t
        )
        doubling_t[valid_adm2_dt] = adm2_doubling_t[valid_adm2_dt]

        # hist_weights = xp.arange(1., days_back + 1.0, 1.0)
        # hist_doubling_t = xp.sum(doubling_t * hist_weights[:, None], axis=0) / xp.sum(
        #    hist_weights
        # )

        # Take mean of most recent values
        if mean_time_window is not None:
            ret = xp.nanmean(doubling_t[-mean_time_window:], axis=0)
        else:
            ret = doubling_t

        return ret

    def estimate_reporting(self, cfr, days_back=14, case_lag=None, min_deaths=100.0):

        if case_lag is None:
            adm0_cfr_by_age = xp.sum(cfr * self.Nij, axis=1) / xp.sum(self.Nj, axis=0)
            adm0_cfr_total = xp.sum(
                xp.sum(cfr * self.Nij, axis=1) / xp.sum(self.Nj, axis=0), axis=0,
            )
            case_lag = xp.sum(
                self.params["D_REPORT_TIME"] * adm0_cfr_by_age / adm0_cfr_total, axis=0
            )

        case_lag_int = int(case_lag)
        case_lag_frac = case_lag % 1
        cases_lagged = (
            self.cum_case_hist[-case_lag_int - days_back : -case_lag_int]
            + case_lag_frac
            * self.cum_case_hist[-case_lag_int - 1 - days_back : -case_lag_int - 1]
        )

        # adm0
        adm0_cfr_param = xp.sum(
            xp.sum(cfr * self.Nij, axis=1) / xp.sum(self.Nj, axis=0), axis=0
        )
        if self.adm0_cfr_reported is None:
            self.adm0_cfr_reported = xp.sum(
                self.cum_death_hist[-days_back:], axis=1
            ) / xp.sum(cases_lagged, axis=1)
        adm0_case_report = adm0_cfr_param / self.adm0_cfr_reported

        logging.debug("Adm0 case reporting rate: " + pformat(adm0_case_report))
        if xp.any(~xp.isfinite(adm0_case_report)):
            logging.debug("adm0 case report not finite")
            logging.debug(adm0_cfr_param)
            logging.debug(self.adm0_cfr_reported)
            raise SimulationException

        case_report = xp.repeat(
            adm0_case_report[:, None], cases_lagged.shape[-1], axis=1
        )

        # adm1
        adm1_cfr_param = xp.zeros((self.adm1_max + 1,), dtype=float)
        adm1_totpop = xp.zeros((self.adm1_max + 1,), dtype=float)

        tmp_adm1_cfr = xp.sum(cfr * self.Nij, axis=0)

        xp.scatter_add(adm1_cfr_param, self.adm1_id, tmp_adm1_cfr)
        xp.scatter_add(adm1_totpop, self.adm1_id, self.Nj)
        adm1_cfr_param /= adm1_totpop

        # adm1_cfr_reported is const, only calc it once and cache it
        if self.adm1_cfr_reported is None:
            self.adm1_deaths_reported = xp.zeros(
                (self.adm1_max + 1, days_back), dtype=float
            )
            adm1_lagged_cases = xp.zeros((self.adm1_max + 1, days_back), dtype=float)

            xp.scatter_add(
                self.adm1_deaths_reported,
                self.adm1_id,
                self.cum_death_hist[-days_back:].T,
            )
            xp.scatter_add(adm1_lagged_cases, self.adm1_id, cases_lagged.T)

            self.adm1_cfr_reported = self.adm1_deaths_reported / adm1_lagged_cases

        adm1_case_report = (adm1_cfr_param[:, None] / self.adm1_cfr_reported)[
            self.adm1_id
        ].T

        valid_mask = (self.adm1_deaths_reported > min_deaths)[
            self.adm1_id
        ].T & xp.isfinite(adm1_case_report)
        case_report[valid_mask] = adm1_case_report[valid_mask]

        # adm2
        adm2_cfr_param = xp.sum(cfr * (self.Nij / self.Nj), axis=0)

        if self.adm2_cfr_reported is None:
            self.adm2_cfr_reported = self.cum_death_hist[-days_back:] / cases_lagged
        adm2_case_report = adm2_cfr_param / self.adm2_cfr_reported

        valid_adm2_cr = xp.isfinite(adm2_case_report) & (
            self.cum_death_hist[-days_back:] > min_deaths
        )
        case_report[valid_adm2_cr] = adm2_case_report[valid_adm2_cr]

        return case_report

    #
    # RHS for odes - d(sstate)/dt = F(t, state, *mats, *pars)
    # NB: requires the state vector be 1d
    #

    @staticmethod
    def _dGdt_vec(t, y, Nij, contact_mats, Aij, par, npi):
        # constraint on values
        lower, upper = (0.0, 1.0)  # bounds for state vars

        # grab index of OOB values so we can zero derivatives (stability...)
        too_low = y <= lower
        too_high = y >= upper

        # reshape to a sane form (compartment, age, node)
        s = y.reshape(N_compartments, Nij.shape[0], -1)

        # Clip state to be in bounds (except allocs b/c thats a counter)
        xp.clip(s, a_min=lower, a_max=upper, out=s)

        # init d(state)/dt
        dG = xp.zeros(s.shape)

        # effective params after damping w/ allocated stuff
        BETA_eff = npi["r0_reduct"][int(t)] * par["BETA"]
        F_eff = par["F_eff"]
        H = par["H"]
        THETA = Rhn * par["THETA"]
        GAMMA = Im * par["GAMMA"]
        GAMMA_H = Im * par["GAMMA_H"]
        SIGMA = En * par["SIGMA"]
        SYM_FRAC = par["SYM_FRAC"]
        #ASYM_FRAC = par["ASYM_FRAC"]
        CASE_REPORT = par["CASE_REPORT"]

        Cij = npi["contact_weights"][int(t)] * contact_mats
        Cij = xp.sum(Cij, axis=1)
        Cij /= xp.sum(Cij, axis=2, keepdims=True)

        Aij_eff = npi["mobility_reduct"][int(t)][..., None] * Aij

        # perturb Aij
        # new_R0_fracij = truncnorm(xp, 1.0, .1, size=Aij.shape, a_min=1e-6)
        # new_R0_fracij = xp.clip(new_R0_fracij, 1e-6, None)
        # A = Aij * new_R0_fracij
        # Aij_eff = A / xp.sum(A, axis=0)

        # Infectivity matrix (I made this name up, idk what its really called)
        I_tot = xp.sum(Nij * s[Iai], axis=0) - (1.0 - par["rel_inf_asym"]) * xp.sum(
            Nij * s[Iasi], axis=0
        )

        # I_tmp = (Aij.T @ I_tot.T).T
        I_tmp = I_tot @ Aij_eff  # using identity (A@B).T = B.T @ A.T

        beta_mat = s[Si] * xp.squeeze((Cij @ I_tmp.T[..., None]), axis=-1).T
        beta_mat /= Nij

        # dS/dt
        dG[Si] = -BETA_eff * (beta_mat)
        # dE/dt
        dG[Ei[0]] = BETA_eff * (beta_mat) - SIGMA * s[Ei[0]]
        dG[Ei[1:]] = SIGMA * (s[Ei[:-1]] - s[Ei[1:]])

        # dI/dt
        dG[Iasi[0]] = (
            (1. - SYM_FRAC) * SIGMA * s[Ei[-1]] - GAMMA * s[Iasi[0]]
        )
        dG[Iasi[1:]] = GAMMA * (s[Iasi[:-1]] - s[Iasi[1:]])

        dG[Ii[0]] = (
            SYM_FRAC * (1.0 - H) * SIGMA * s[Ei[-1]] - GAMMA * s[Ii[0]]
        )
        dG[Ii[1:]] = GAMMA * (s[Ii[:-1]] - s[Ii[1:]])

        # dIc/dt
        dG[Ici[0]] = (
            SYM_FRAC * H * SIGMA * s[Ei[-1]] - GAMMA_H * s[Ici[0]]
        )
        dG[Ici[1:]] = GAMMA_H * (s[Ici[:-1]] - s[Ici[1:]])

        # dRhi/dt
        dG[Rhi[0]] = GAMMA_H * s[Ici[-1]] - THETA * s[Rhi[0]]
        dG[Rhi[1:]] = THETA * (s[Rhi[:-1]] - s[Rhi[1:]])

        # dR/dt
        dG[Ri] = (
            GAMMA * (s[Ii[-1]] + s[Iasi[-1]])
            + (1.0 - F_eff) * THETA * s[Rhi[-1]]
        )

        # dD/dt
        dG[Di] = F_eff * THETA * s[Rhi[-1]]

        dG[incH] = SYM_FRAC * CASE_REPORT * H * SIGMA * s[Ei[-1]]
        dG[incC] = SYM_FRAC * CASE_REPORT * SIGMA * s[Ei[-1]]

        # bring back to 1d for the ODE api
        dG = dG.reshape(-1)

        # zero derivatives for things we had to clip if they are going further out of bounds
        dG = xp.where(too_low & (dG < 0.0), 0.0, dG)
        dG = xp.where(too_high & (dG > 0.0), 0.0, dG)

        return dG

    def dGdt_vec(self, t, y, Nij, Cij, Aij, par):
        return self._dGdt_vec(t, y, Nij, Cij, Aij, par)

    def run_once(self, seed=None, outdir="raw_output/", output=True, output_queue=None):

        # reset everything
        logging.debug("Resetting state")
        self.reset(seed=seed)
        logging.debug("Done reset")

        # TODO should output the IC here

        # do integration
        logging.debug("Starting integration")
        t_eval = np.arange(0, self.t_max + self.dt, self.dt)
        sol = ivp.solve_ivp(
            self._dGdt_vec,
            method="RK23",
            t_span=(0.0, self.t_max),
            y0=self.y.reshape(-1),
            t_eval=t_eval,
            args=(self.Nij, self.Cij, self.A, self.params, self.npi_params),
        )
        logging.debug("Done integration")
        y = sol.y.reshape(N_compartments, self.n_age_grps, -1, len(t_eval))

        out = self.Nij[None, ..., None] * y

        # collapse age groups
        out = xp.sum(out, axis=1)

        population_conserved = (
            xp.diff(xp.around(xp.sum(out[:incH], axis=(0, 1)), 1)) == 0.0
        ).all()
        if not population_conserved:
            pass  # TODO we're getting small fp errors here
            # print(xp.sum(xp.diff(xp.around(xp.sum(out[:incH], axis=(0, 1)), 1))))
            # logging.error("Population not conserved!")
            # print(xp.sum(xp.sum(y[:incH],axis=0)-1.))
            # raise SimulationException

        adm2_ids = np.broadcast_to(self.adm2_id[:, None], out.shape[1:])

        n_time_steps = out.shape[-1]

        if self.output_dates is None:
            t_output = xp.to_cpu(sol.t)
            dates = [
                pd.Timestamp(self.first_date + datetime.timedelta(days=np.round(t)))
                for t in t_output
            ]
            self.output_dates = np.broadcast_to(dates, out.shape[1:])
        
        dates = self.output_dates

        icu = (
            self.Nij[..., None]
            * self.params["ICU_FRAC"][:, None, None]
            * xp.sum(y[Hi], axis=0)
        )
        vent = self.params.ICU_VENT_FRAC[:, None, None] * icu

        # prepend the min cumulative cases over the last 2 days in case in the decreased
        prepend_deaths = xp.minimum(self.cum_death_hist[-2], self.cum_death_hist[-1])
        daily_deaths = xp.diff(
            out[Di], prepend=prepend_deaths[:, None], axis=-1
        )

        init_inc_death_mean = xp.mean(xp.sum(daily_deaths[:, 1:4], axis=0))
        hist_inc_death_mean = xp.mean(xp.sum(self.inc_death_hist[-7:], axis=-1))

        inc_death_rejection_fac = 2.0  # 1.1
        if (init_inc_death_mean > inc_death_rejection_fac * hist_inc_death_mean) or (
            inc_death_rejection_fac * init_inc_death_mean < hist_inc_death_mean
        ):
            if args.reject_runs:
                logging.info("Inconsistent inc deaths, rejecting run")
                raise SimulationException

        # prepend the min cumulative cases over the last 2 days in case in the decreased
        prepend_cases = xp.minimum(self.cum_case_hist[-2], self.cum_case_hist[-1])
        daily_cases_reported = xp.diff(
            out[incC], axis=-1, prepend=prepend_cases[:, None]
        )
        cum_cases_reported = out[incC]

        init_inc_case_mean = xp.mean(xp.sum(daily_cases_reported[:, 1:4], axis=0))
        hist_inc_case_mean = xp.mean(xp.sum(self.inc_case_hist[-7:], axis=-1))

        inc_case_rejection_fac = 2.0
        if (init_inc_case_mean > inc_case_rejection_fac * hist_inc_case_mean) or (
            inc_case_rejection_fac * init_inc_case_mean < hist_inc_case_mean
        ):
            if args.reject_runs:
                logging.info("Inconsistent inc cases, rejecting run")
                raise SimulationException

        daily_cases_total = (
            daily_cases_reported / self.params.CASE_REPORT[:, None]  # /self.params.SYM_FRAC
        )
        cum_cases_total = cum_cases_reported / self.params.CASE_REPORT[:, None]

        out[incH,:,0] = out[incH,:,1] 
        daily_hosp = xp.diff(out[incH], axis=-1, prepend=out[incH,:,0][...,None])
        # if (daily_cases < 0)[..., 1:].any():
        #    logging.error('Negative daily cases')
        #    raise SimulationException
        N = xp.broadcast_to(self.Nj[...,None], out.shape[1:])

        hosps = xp.sum(out[Ici], axis=0) + xp.sum(out[Rhi],axis=0)

        out = out.reshape(y.shape[0], -1)

        # Grab pretty much everything interesting
        df_data = {
            "ADM2_ID": adm2_ids.reshape(-1),
            "date": dates.reshape(-1),
            "rid": np.broadcast_to(seed, out.shape[-1]).reshape(-1),
            "N": N.reshape(-1),
            "hospitalizations": hosps.reshape(-1),
            #"S": out[Si],
            #"E": out[Ei],
            #"I": out[Ii],
            #"Ic": out[Ici],
            "cases_asymptomatic_active": out[Iasi], # TODO remove?
            #"R": out[Ri],
            #"Rh": out[Rhi],
            "cumulative_deaths": out[Di],
            "daily_hospitalizations": daily_hosp.reshape(-1),
            "daily_cases": daily_cases_total.reshape(-1),
            "daily_cases_reported": daily_cases_reported.reshape(-1),
            "daily_deaths": daily_deaths.reshape(-1),
            "cumulative_cases": cum_cases_total.reshape(-1),
            "cumulative_cases_reported": cum_cases_reported.reshape(-1),
            "ICU": xp.sum(icu, axis=0).reshape(-1),
            "VENT": xp.sum(vent, axis=0).reshape(-1),
            "CASE_REPORT": np.broadcast_to(
                self.params.CASE_REPORT[:, None], adm2_ids.shape
            ).reshape(-1),
            "Reff": (
                self.npi_params["r0_reduct"].T
                * np.broadcast_to(
                    (self.params.R0 * (np.diag(self.A)))[:, None], adm2_ids.shape
                )
            ).reshape(-1),
            "doubling_t": np.broadcast_to(
                self.doubling_t[:, None], adm2_ids.shape
            ).reshape(-1),
        }

        # Collapse the gamma-distributed compartments and move everything to cpu
        negative_values = False
        for k in df_data:
            if df_data[k].ndim == 2:
                df_data[k] = xp.sum(df_data[k], axis=0)

            #df_data[k] = xp.to_cpu(df_data[k])

            if k != 'date':
                if xp.any(xp.around(df_data[k],2) < 0.):
                    logging.info('Negative values present in ' + k)
                    negative_values = True

        if negative_values:
            if args.reject_runs:
                logging.info('Rejecting run b/c of negative values in output')
                raise SimulationException

        # Append data to the hdf5 file
        output_folder = os.path.join(outdir, self.run_id)
        os.makedirs(output_folder, exist_ok=True)

        output_queue.put((os.path.join(output_folder, str(seed)), df_data))
        # TODO we should output the per monte carlo param rolls, this got lost when we switched from hdf5


if __name__ == "__main__":

    if not os.path.exists(args.output_dir):
        os.mkdir(args.output_dir)

    loglevel = 30 - 10 * min(args.verbosity, 2)
    runid = get_runid()
    if not os.path.exists(args.output_dir + "/" + runid):
        os.mkdir(args.output_dir + "/" + runid)
    fh = logging.FileHandler(args.output_dir + "/" + runid + "/stdout")
    fh.setLevel(logging.DEBUG)
    logging.basicConfig(
        level=loglevel,
        format="%(asctime)s - %(levelname)s - %(filename)s:%(funcName)s:%(lineno)d - %(message)s",
        handlers=[TqdmLoggingHandler()],
    )
    # TODO we should output the logs to output_dir too...
    _banner()

    import threading, queue

    to_write = queue.Queue(maxsize=100)

    def writer():
        # Call to_write.get() until it returns None
<<<<<<< HEAD
        #stream = xp.cuda.Stream()
        for base_fname, df_data in iter(to_write.get, None):
            cpu_data = {k: xp.to_cpu(v) for k,v in df_data.items()}
            #stream.synchronize()
=======
        stream = xp.cuda.Stream() if args.gpu else None
        for base_fname, df_data in iter(to_write.get, None):
            cpu_data = {k: xp.to_cpu(v, stream=stream) for k,v in df_data.items()}
            if stream is not None:
                stream.synchronize()
>>>>>>> 60aed65d
            df = pd.DataFrame(cpu_data)
            for date, date_df in df.groupby("date", as_index=False):
                fname = base_fname + "_" + str(date.date()) + ".feather"
                date_df.reset_index().to_feather(fname)

    write_thread = threading.Thread(target=writer, daemon=True)
    write_thread.start()

    if args.gpu:
        logging.info("Using GPU backend")

    logging.info(f"command line args: {args}")
    if args.no_mc:
        env = SEIR_covid(randomize_params_on_reset=False)
        n_mc = 1
    else:
        env = SEIR_covid(randomize_params_on_reset=True)
        n_mc = args.n_mc

    total_start = datetime.datetime.now()
    seed = 0
    success = 0
    times = []
    pbar = tqdm(total=n_mc, dynamic_ncols=True)
    try:
        while success < n_mc:
            start = datetime.datetime.now()
            try:
                with xp.optimize_kernels():
                    env.run_once(
                        seed=seed, outdir=args.output_dir, output_queue=to_write
                    )
                success += 1
                pbar.update(1)
            except SimulationException:
                pass
            seed += 1  # TODO add last seed to pbar
            run_time = (datetime.datetime.now() - start).total_seconds()
            times.append(run_time)

            logging.info(f"{seed}: {datetime.datetime.now() - start}")
    except (KeyboardInterrupt, SystemExit):
        logging.warning("Caught SIGINT, cleaning up")
        to_write.put(None)
        write_thread.join()
    finally:
        to_write.put(None)
        write_thread.join()
        pbar.close()
        logging.info(f"Total runtime: {datetime.datetime.now() - total_start}")<|MERGE_RESOLUTION|>--- conflicted
+++ resolved
@@ -48,10 +48,6 @@
 # Params TODO move all this to arg_parser or elsewhere
 #
 OUTPUT = True # TODO is this really even used anymore?
-<<<<<<< HEAD
-REJECT_RUNS = False #True # TODO this shoudl come from arg parse
-=======
->>>>>>> 60aed65d
 
 # TODO move to param file
 RR_VAR = 0.12  # variance to use for MC of params with no CI
@@ -210,15 +206,10 @@
             if "all_locations" in self.contact_mats:
                 del self.contact_mats["all_locations"]
 
-<<<<<<< HEAD
-            # TMP, elderly_shielding isn't implemented yet
-            if 'elderly_shielding' in self.contact_mats: del self.contact_mats['elderly_shielding']
-=======
             # TODO tmp to remove unused contact mats in como comparison graph
             #print(self.contact_mats.keys())
             valid_contact_mats = ['home','work','other_locations','school']
             self.contact_mats = {k: v for k, v in self.contact_mats.items() if k in valid_contact_mats}
->>>>>>> 60aed65d
 
             self.Cij = xp.vstack(
                 [self.contact_mats[k][None, ...] for k in sorted(self.contact_mats)]
@@ -1052,18 +1043,11 @@
 
     def writer():
         # Call to_write.get() until it returns None
-<<<<<<< HEAD
-        #stream = xp.cuda.Stream()
-        for base_fname, df_data in iter(to_write.get, None):
-            cpu_data = {k: xp.to_cpu(v) for k,v in df_data.items()}
-            #stream.synchronize()
-=======
         stream = xp.cuda.Stream() if args.gpu else None
         for base_fname, df_data in iter(to_write.get, None):
             cpu_data = {k: xp.to_cpu(v, stream=stream) for k,v in df_data.items()}
             if stream is not None:
                 stream.synchronize()
->>>>>>> 60aed65d
             df = pd.DataFrame(cpu_data)
             for date, date_df in df.groupby("date", as_index=False):
                 fname = base_fname + "_" + str(date.date()) + ".feather"
