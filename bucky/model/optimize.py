--- conflicted
+++ resolved
@@ -4,10 +4,7 @@
 
 import numpy as np
 import pandas as pd
-<<<<<<< HEAD
 import yaml
-=======
->>>>>>> ffddc41e
 
 from ..numerical_libs import sync_numerical_libs, xp
 from ..util.scoring import WIS
@@ -316,30 +313,6 @@
     # Opt function args
     args = (env, *hist_vals, fips_mask, keys)
 
-<<<<<<< HEAD
-=======
-    # Opt function params
-    opt_params = np.array(
-        [
-            env.bucky_params.base_params["H_fac"]["mu"],
-            env.bucky_params.base_params["H_fac"]["b"] - env.bucky_params.base_params["H_fac"]["a"],
-            env.bucky_params.base_params["H_fac"]["gamma"],
-            xp.to_cpu(env.consts.F_RR_var),
-            xp.to_cpu(env.consts.rh_scaling),
-            xp.to_cpu(env.consts.F_scaling),
-            env.bucky_params.base_params["Rt_fac"]["mu"],
-            env.bucky_params.base_params["Rt_fac"]["b"] - env.bucky_params.base_params["Rt_fac"]["a"],
-            env.bucky_params.base_params["Rt_fac"]["gamma"],
-            env.bucky_params.base_params["E_fac"]["mu"],
-            env.bucky_params.base_params["E_fac"]["b"] - env.bucky_params.base_params["E_fac"]["a"],
-            env.bucky_params.base_params["E_fac"]["gamma"],
-            xp.to_cpu(env.consts.reroll_variance),
-            env.bucky_params.base_params["R_fac"]["mu"],
-            env.bucky_params.base_params["R_fac"]["b"] - env.bucky_params.base_params["R_fac"]["a"],
-            env.bucky_params.base_params["R_fac"]["gamma"],
-        ],
-    )
->>>>>>> ffddc41e
     # Global search initialization
     lhs = Lhs(criterion="maximin", iterations=10000)
 
